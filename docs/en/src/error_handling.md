--- conflicted
+++ resolved
@@ -18,12 +18,7 @@
 
 #[Object]
 impl Query {
-<<<<<<< HEAD
-    #[field]
     async fn parse_with_extensions(&self, input: String) -> Result<i32> {
-=======
-    async fn parse_with_extensions(&self, input: String) -> FieldResult<i32> {
->>>>>>> af2e480b
         Ok("234a"
             .parse()
             .map_err(|err: ParseIntError| err.extend_with(|_| json!({"code": 400})))?)
