--- conflicted
+++ resolved
@@ -116,7 +116,6 @@
     }
 }
 
-<<<<<<< HEAD
 #[cfg(feature = "chrono")]
 impl CursorType for chrono::DateTime<chrono::Utc> {
     type Error = chrono::ParseError;
@@ -131,7 +130,6 @@
 }
 
 
-=======
 #[cfg(feature = "uuid")]
 impl CursorType for uuid::Uuid {
     type Error = uuid::Error;
@@ -145,7 +143,6 @@
     }
 }
 
->>>>>>> 86f8be3d
 /// A opaque cursor that encode/decode the value to base64
 pub struct OpaqueCursor<T>(pub T);
 
