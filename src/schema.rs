use crate::context::{Data, QueryEnvInner, ResolveId};
use crate::extensions::{ErrorLogger, Extension, ExtensionContext, ExtensionFactory, Extensions};
use crate::model::__DirectiveLocation;
use crate::parser::parse_query;
use crate::parser::types::{DocumentOperations, OperationType};
use crate::registry::{MetaDirective, MetaInputValue, Registry};
use crate::resolver_utils::{resolve_container, resolve_container_serial, ContainerType};
use crate::subscription::collect_subscription_streams;
use crate::types::QueryRoot;
use crate::validation::{check_rules, CheckResult, ValidationMode};
use crate::{
<<<<<<< HEAD
    BatchRequest, BatchResponse, CacheControl, ContextBase, QueryEnv, Request, Response,
    ServerError, SubscriptionType, Type, ID,
=======
    BatchRequest, BatchResponse, CacheControl, ContextBase, Error, ObjectType, Pos, QueryEnv,
    QueryError, Request, Response, Result, SubscriptionType, Type, ID,
>>>>>>> 79d0c80d
};
use futures::stream::{self, Stream, StreamExt};
use indexmap::map::IndexMap;
use itertools::Itertools;
use std::any::Any;
use std::ops::Deref;
use std::sync::atomic::AtomicUsize;
use std::sync::Arc;

/// Schema builder
pub struct SchemaBuilder<Query, Mutation, Subscription> {
    validation_mode: ValidationMode,
    query: QueryRoot<Query>,
    mutation: Mutation,
    subscription: Subscription,
    registry: Registry,
    data: Data,
    complexity: Option<usize>,
    depth: Option<usize>,
    extensions: Vec<Box<dyn ExtensionFactory>>,
    enable_federation: bool,
}

impl<Query: ContainerType, Mutation: ContainerType, Subscription: SubscriptionType>
    SchemaBuilder<Query, Mutation, Subscription>
{
    /// Manually register a type in the schema.
    ///
    /// You can use this function to register schema types that are not directly referenced.
    pub fn register_type<T: Type>(mut self) -> Self {
        T::create_type_info(&mut self.registry);
        self
    }

    /// Disable introspection queries.
    pub fn disable_introspection(mut self) -> Self {
        self.query.disable_introspection = true;
        self
    }

    /// Set the maximum complexity a query can have. By default there is no limit.
    pub fn limit_complexity(mut self, complexity: usize) -> Self {
        self.complexity = Some(complexity);
        self
    }

    /// Set the maximum depth a query can have. By default there is no limit.
    pub fn limit_depth(mut self, depth: usize) -> Self {
        self.depth = Some(depth);
        self
    }

    /// Add an extension to the schema.
    ///
    /// # Examples
    ///
    /// ```rust
    /// use async_graphql::*;
    ///
    /// #[derive(SimpleObject)]
    /// struct Query;
    ///
    /// let schema = Schema::build(Query, EmptyMutation,EmptySubscription)
    ///     .extension(extensions::Logger)
    ///     .finish();
    /// ```
    pub fn extension(mut self, extension: impl ExtensionFactory) -> Self {
        self.extensions.push(Box::new(extension));
        self
    }

    /// Add a global data that can be accessed in the `Schema`. You access it with `Context::data`.
    pub fn data<D: Any + Send + Sync>(mut self, data: D) -> Self {
        self.data.insert(data);
        self
    }

    /// Set the validation mode, default is `ValidationMode::Strict`.
    pub fn validation_mode(mut self, validation_mode: ValidationMode) -> Self {
        self.validation_mode = validation_mode;
        self
    }

    /// Enable federation, which is automatically enabled if the Query has least one entity definition.
    pub fn enable_federation(mut self) -> Self {
        self.enable_federation = true;
        self
    }

    /// Build schema.
    pub fn finish(mut self) -> Schema<Query, Mutation, Subscription> {
        // federation
        if self.enable_federation || self.registry.has_entities() {
            self.registry.create_federation_types();
        }

        Schema(Arc::new(SchemaInner {
            validation_mode: self.validation_mode,
            query: self.query,
            mutation: self.mutation,
            subscription: self.subscription,
            complexity: self.complexity,
            depth: self.depth,
            extensions: self.extensions,
            env: SchemaEnv(Arc::new(SchemaEnvInner {
                registry: self.registry,
                data: self.data,
            })),
        }))
    }
}

#[doc(hidden)]
pub struct SchemaEnvInner {
    pub registry: Registry,
    pub data: Data,
}

#[doc(hidden)]
#[derive(Clone)]
pub struct SchemaEnv(Arc<SchemaEnvInner>);

impl Deref for SchemaEnv {
    type Target = SchemaEnvInner;

    fn deref(&self) -> &Self::Target {
        &self.0
    }
}

#[doc(hidden)]
pub struct SchemaInner<Query, Mutation, Subscription> {
    pub(crate) validation_mode: ValidationMode,
    pub(crate) query: QueryRoot<Query>,
    pub(crate) mutation: Mutation,
    pub(crate) subscription: Subscription,
    pub(crate) complexity: Option<usize>,
    pub(crate) depth: Option<usize>,
    pub(crate) extensions: Vec<Box<dyn ExtensionFactory>>,
    pub(crate) env: SchemaEnv,
}

/// GraphQL schema.
///
/// Cloning a schema is cheap, so it can be easily shared.
pub struct Schema<Query, Mutation, Subscription>(Arc<SchemaInner<Query, Mutation, Subscription>>);

impl<Query, Mutation, Subscription> Clone for Schema<Query, Mutation, Subscription> {
    fn clone(&self) -> Self {
        Schema(self.0.clone())
    }
}

impl<Query, Mutation, Subscription> Default for Schema<Query, Mutation, Subscription>
where
    Query: Default + ObjectType + Send + Sync + 'static,
    Mutation: Default + ObjectType + Send + Sync + 'static,
    Subscription: Default + SubscriptionType + Send + Sync + 'static,
{
    fn default() -> Self {
        Schema::new(
            Query::default(),
            Mutation::default(),
            Subscription::default(),
        )
    }
}

impl<Query, Mutation, Subscription> Deref for Schema<Query, Mutation, Subscription> {
    type Target = SchemaInner<Query, Mutation, Subscription>;

    fn deref(&self) -> &Self::Target {
        &self.0
    }
}

impl<Query, Mutation, Subscription> Schema<Query, Mutation, Subscription>
where
    Query: ObjectType + Send + Sync + 'static,
    Mutation: ObjectType + Send + Sync + 'static,
    Subscription: SubscriptionType + Send + Sync + 'static,
{
    /// Create a schema builder
    ///
    /// The root object for the query and Mutation needs to be specified.
    /// If there is no mutation, you can use `EmptyMutation`.
    /// If there is no subscription, you can use `EmptySubscription`.
    pub fn build(
        query: Query,
        mutation: Mutation,
        subscription: Subscription,
    ) -> SchemaBuilder<Query, Mutation, Subscription> {
        SchemaBuilder {
            validation_mode: ValidationMode::Strict,
            query: QueryRoot {
                inner: query,
                disable_introspection: false,
            },
            mutation,
            subscription,
            registry: Self::create_registry(),
            data: Default::default(),
            complexity: None,
            depth: None,
            extensions: Default::default(),
            enable_federation: false,
        }
    }

    fn create_registry() -> Registry {
        let mut registry = Registry {
            types: Default::default(),
            directives: Default::default(),
            implements: Default::default(),
            query_type: Query::type_name().to_string(),
            mutation_type: if Mutation::is_empty() {
                None
            } else {
                Some(Mutation::type_name().to_string())
            },
            subscription_type: if Subscription::is_empty() {
                None
            } else {
                Some(Subscription::type_name().to_string())
            },
        };

        registry.add_directive(MetaDirective {
            name: "include",
            description: Some("Directs the executor to include this field or fragment only when the `if` argument is true."),
            locations: vec![
                __DirectiveLocation::FIELD,
                __DirectiveLocation::FRAGMENT_SPREAD,
                __DirectiveLocation::INLINE_FRAGMENT
            ],
            args: {
                let mut args = IndexMap::new();
                args.insert("if", MetaInputValue {
                    name: "if",
                    description: Some("Included when true."),
                    ty: "Boolean!".to_string(),
                    default_value: None,
                    validator: None,
                });
                args
            }
        });

        registry.add_directive(MetaDirective {
            name: "skip",
            description: Some("Directs the executor to skip this field or fragment when the `if` argument is true."),
            locations: vec![
                __DirectiveLocation::FIELD,
                __DirectiveLocation::FRAGMENT_SPREAD,
                __DirectiveLocation::INLINE_FRAGMENT
            ],
            args: {
                let mut args = IndexMap::new();
                args.insert("if", MetaInputValue {
                    name: "if",
                    description: Some("Skipped when true."),
                    ty: "Boolean!".to_string(),
                    default_value: None,
                    validator: None,
                });
                args
            }
        });

        registry.add_directive(MetaDirective {
            name: "ifdef",
            description: Some("Directs the executor to query only when the field exists."),
            locations: vec![__DirectiveLocation::FIELD],
            args: Default::default(),
        });

        // register scalars
        bool::create_type_info(&mut registry);
        i32::create_type_info(&mut registry);
        f32::create_type_info(&mut registry);
        String::create_type_info(&mut registry);
        ID::create_type_info(&mut registry);

        QueryRoot::<Query>::create_type_info(&mut registry);
        if !Mutation::is_empty() {
            Mutation::create_type_info(&mut registry);
        }
        if !Subscription::is_empty() {
            Subscription::create_type_info(&mut registry);
        }

        registry
    }

    /// Create a schema
    pub fn new(
        query: Query,
        mutation: Mutation,
        subscription: Subscription,
    ) -> Schema<Query, Mutation, Subscription> {
        Self::build(query, mutation, subscription).finish()
    }

    /// Returns SDL(Schema Definition Language) of this schema.
    pub fn sdl() -> String {
        Self::create_registry().export_sdl(false)
    }

    fn prepare_request(
        &self,
        request: Request,
    ) -> Result<(QueryEnvInner, CacheControl), Vec<ServerError>> {
        // create extension instances
        let extensions = spin::Mutex::new(Extensions(
            self.0
                .extensions
                .iter()
                .map(|factory| factory.create())
                .collect_vec(),
        ));
        let ctx_extension = ExtensionContext {
            schema_data: &self.env.data,
            query_data: &request.data,
        };

        extensions
            .lock()
            .parse_start(&ctx_extension, &request.query, &request.variables);
        let document = parse_query(&request.query)
            .map_err(Into::<ServerError>::into)
            .log_error(&ctx_extension, &extensions)?;
        extensions.lock().parse_end(&ctx_extension, &document);

        // check rules
        extensions.lock().validation_start(&ctx_extension);
        let CheckResult {
            cache_control,
            complexity,
            depth,
        } = check_rules(
            &self.env.registry,
            &document,
            Some(&request.variables),
            self.validation_mode,
        )
        .log_error(&ctx_extension, &extensions)?;
        extensions.lock().validation_end(&ctx_extension);

        // check limit
        if let Some(limit_complexity) = self.complexity {
            if complexity > limit_complexity {
                return Err(vec![ServerError::new("Query is too complex.")])
                    .log_error(&ctx_extension, &extensions);
            }
        }

        if let Some(limit_depth) = self.depth {
            if depth > limit_depth {
                return Err(vec![ServerError::new("Query is nested too deep.")])
                    .log_error(&ctx_extension, &extensions);
            }
        }

        let operation = if let Some(operation_name) = &request.operation_name {
            match document.operations {
                DocumentOperations::Single(_) => None,
                DocumentOperations::Multiple(mut operations) => {
                    operations.remove(operation_name.as_str())
                }
            }
            .ok_or_else(|| {
                ServerError::new(format!(r#"Unknown operation named "{}""#, operation_name))
            })
        } else {
            match document.operations {
                DocumentOperations::Single(operation) => Ok(operation),
                DocumentOperations::Multiple(map) if map.len() == 1 => {
                    Ok(map.into_iter().next().unwrap().1)
                }
                DocumentOperations::Multiple(_) => {
                    Err(ServerError::new("Operation name required in request."))
                }
            }
        };
        let operation = match operation {
            Ok(operation) => operation,
            Err(e) => {
                extensions.lock().error(&ctx_extension, &e);
                return Err(vec![e]);
            }
        };

        let env = QueryEnvInner {
            extensions,
            variables: request.variables,
            operation,
            fragments: document.fragments,
            ctx_data: Arc::new(request.data),
        };
        Ok((env, cache_control))
    }

    async fn execute_once(&self, env: QueryEnv) -> Response {
        // execute
        let inc_resolve_id = AtomicUsize::default();
        let ctx = ContextBase {
            path_node: None,
            resolve_id: ResolveId::root(),
            inc_resolve_id: &inc_resolve_id,
            item: &env.operation.node.selection_set,
            schema_env: &self.env,
            query_env: &env,
        };
        let ctx_extension = ExtensionContext {
            schema_data: &self.env.data,
            query_data: &env.ctx_data,
        };

        env.extensions.lock().execution_start(&ctx_extension);

        let data = match &env.operation.node.ty {
            OperationType::Query => resolve_container(&ctx, &self.query).await,
            OperationType::Mutation => resolve_container_serial(&ctx, &self.mutation).await,
            OperationType::Subscription => {
                return Response::from_errors(vec![ServerError::new(
                    "Subscriptions are not supported on this transport.",
                )])
            }
        };

        env.extensions.lock().execution_end(&ctx_extension);
        let extensions = env.extensions.lock().result(&ctx_extension);

        match data {
            Ok(data) => Response::new(data),
            Err(e) => Response::from_errors(vec![e]),
        }
        .extensions(extensions)
    }

    /// Execute an GraphQL query.
    pub async fn execute(&self, request: impl Into<Request>) -> Response {
        let request = request.into();
        match self.prepare_request(request) {
            Ok((env, cache_control)) => self
                .execute_once(QueryEnv::new(env))
                .await
                .cache_control(cache_control),
            Err(errors) => Response::from_errors(errors),
        }
    }

    /// Execute an GraphQL batch query.
    pub async fn execute_batch(&self, batch_request: BatchRequest) -> BatchResponse {
        match batch_request {
            BatchRequest::Single(request) => BatchResponse::Single(self.execute(request).await),
            BatchRequest::Batch(requests) => BatchResponse::Batch(
                futures::stream::iter(requests.into_iter())
                    .then(|request| self.execute(request))
                    .collect()
                    .await,
            ),
        }
    }

    pub(crate) fn execute_stream_with_ctx_data(
        &self,
        request: impl Into<Request> + Send,
        ctx_data: Arc<Data>,
    ) -> impl Stream<Item = Response> + Send {
        let schema = self.clone();

        async_stream::stream! {
            let request = request.into();
            let (mut env, cache_control) = match schema.prepare_request(request) {
                Ok(res) => res,
                Err(errors) => {
                    yield Response::from_errors(errors);
                    return;
                }
            };
            env.ctx_data = ctx_data;
            let env = QueryEnv::new(env);

            if env.operation.node.ty != OperationType::Subscription {
                yield schema
                    .execute_once(env)
                    .await
                    .cache_control(cache_control);
                return;
            }

            let resolve_id = AtomicUsize::default();
            let ctx = env.create_context(
                &schema.env,
                None,
                &env.operation.node.selection_set,
                ResolveId::root(),
                &resolve_id,
            );
            let ctx_extension = ExtensionContext {
                schema_data: &schema.env.data,
                query_data: &env.ctx_data,
            };

            env.extensions.lock().execution_start(&ctx_extension);

            let mut streams = Vec::new();
            if let Err(e) = collect_subscription_streams(&ctx, &schema.subscription, &mut streams) {
                env.extensions.lock().execution_end(&ctx_extension);
                yield Response::from_errors(vec![e]);
                return;
            }

            env.extensions.lock().execution_end(&ctx_extension);

            let mut stream = stream::select_all(streams);
            while let Some(data) = stream.next().await {
                let is_err = data.is_err();
                let extensions = env.extensions.lock().result(&ctx_extension);
                yield match data {
                    Ok((name, value)) => Response::new(
                        serde_json::json!({
                            name: value,
                        })
                    ),
                    Err(e) => Response::from_errors(vec![e]),
                }.extensions(extensions);
                if is_err {
                    break;
                }
            }
        }
    }

    /// Execute an GraphQL subscription.
    pub fn execute_stream(
        &self,
        request: impl Into<Request>,
    ) -> impl Stream<Item = Response> + Send {
        let mut request = request.into();
        let ctx_data = std::mem::take(&mut request.data);
        self.execute_stream_with_ctx_data(request, Arc::new(ctx_data))
    }
}<|MERGE_RESOLUTION|>--- conflicted
+++ resolved
@@ -9,13 +9,8 @@
 use crate::types::QueryRoot;
 use crate::validation::{check_rules, CheckResult, ValidationMode};
 use crate::{
-<<<<<<< HEAD
-    BatchRequest, BatchResponse, CacheControl, ContextBase, QueryEnv, Request, Response,
-    ServerError, SubscriptionType, Type, ID,
-=======
-    BatchRequest, BatchResponse, CacheControl, ContextBase, Error, ObjectType, Pos, QueryEnv,
-    QueryError, Request, Response, Result, SubscriptionType, Type, ID,
->>>>>>> 79d0c80d
+    BatchRequest, BatchResponse, CacheControl, ContextBase, ObjectType, QueryEnv, Request,
+    Response, ServerError, SubscriptionType, Type, ID,
 };
 use futures::stream::{self, Stream, StreamExt};
 use indexmap::map::IndexMap;
