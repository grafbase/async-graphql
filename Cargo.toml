[package]
name = "async-graphql"
version = "3.0.35"
authors = ["sunli <scott_s829@163.com>", "Koxiaet"]
edition = "2021"
description = "A GraphQL server library implemented in Rust"
license = "MIT/Apache-2.0"
documentation = "https://docs.rs/async-graphql/"
homepage = "https://github.com/async-graphql/async-graphql"
repository = "https://github.com/async-graphql/async-graphql"
keywords = ["futures", "async", "graphql"]
categories = ["network-programming", "asynchronous"]
readme = "README.md"

[features]
default = []
apollo_tracing = ["chrono"]
apollo_persisted_queries = ["lru", "sha2"]
unblock = ["blocking"]
string_number = []
dataloader = ["futures-timer", "futures-channel", "lru"]
tracing = ["tracinglib", "tracing-futures"]
decimal = ["rust_decimal"]
cbor = ["serde_cbor"]
chrono-duration = ["chrono", "iso8601-duration"]
password-strength-validator = ["zxcvbn"]

[dependencies]
async-graphql-derive = { path = "derive", version = "3.0.35" }
async-graphql-value = { path = "value", version = "3.0.35" }
async-graphql-parser = { path = "parser", version = "3.0.35" }

async-stream = "0.3.0"
async-trait = "0.1.48"
fnv = "1.0.7"
futures-util = { version = "0.3.0", default-features = false, features = ["io", "sink"] }
indexmap = "1.6.2"
once_cell = "1.7.2"
pin-project-lite = "0.2.6"
regex = "1.4.5"
serde = { version = "1.0.125", features = ["derive"] }
serde_json = "1.0.64"
thiserror = "1.0.24"
static_assertions = "1.1.0"
http = "0.2.3"
multer = "2.0.0"
tempfile = "3.2.0"
bytes = { version = "1.0.1", features = ["serde"] }
mime = "0.3.15"
num-traits = "0.2.14"
fast_chemail = "0.9.6"

# Feature optional dependencies
bson = { version = "2.0.0", optional = true, features = ["chrono-0_4"] }
<<<<<<< HEAD
chrono = { version = "0.4.19", optional = true }
chrono-tz = { version = "0.6.1", optional = true }
=======
chrono = { version = "0.4.19", optional = true, default-features = false, features = ["clock", "std"] }
chrono-tz = { version = "0.5.3", optional = true }
>>>>>>> 7238256d
hashbrown = { version = "0.12.0", optional = true }
iso8601-duration = { version = "0.1.0", optional = true }
log = { version = "0.4.14", optional = true }
secrecy = { version = "0.8.0", optional = true }
tracinglib = { version = "0.1.25", optional = true, package = "tracing" }
tracing-futures = { version = "0.2.5", optional = true, features = ["std-future", "futures-03"] }
opentelemetry = { version = "0.17.0", optional = true, default-features = false, features = ["trace"] }
uuid = { version = "0.8.2", optional = true, features = ["v4", "serde"] }
rust_decimal = { version = "1.14.3", optional = true }
url = { version = "2.2.1", optional = true }
smol_str = { version = "0.1.21", optional = true }
time = { version = "0.3.5", optional = true, features = ["parsing", "formatting", "macros"] }

# Non-feature optional dependencies
blocking = { version = "1.0.2", optional = true }
lru = { version = "0.7.1", optional = true }
sha2 = { version = "0.10.2", optional = true }
futures-timer = { version = "3.0.2", optional = true }
futures-channel = { version = "0.3.13", optional = true }
serde_cbor = { version = "0.11.1", optional = true }
zxcvbn = { version = "2.1.2", optional = true }

[dev-dependencies]
tokio = { version = "1.4.0", features = ["macros", "rt-multi-thread", "sync", "time"] }
futures-channel = "0.3.13"

[package.metadata.docs.rs]
all-features = true
rustdoc-args = ["--cfg", "docsrs"]

[workspace]
members = [
    "value",
    "parser",
    "derive",
    "integrations/poem",
    "integrations/actix-web",
    "integrations/rocket",
    "integrations/warp",
    "integrations/axum",
    "integrations/tide",
]<|MERGE_RESOLUTION|>--- conflicted
+++ resolved
@@ -52,13 +52,8 @@
 
 # Feature optional dependencies
 bson = { version = "2.0.0", optional = true, features = ["chrono-0_4"] }
-<<<<<<< HEAD
-chrono = { version = "0.4.19", optional = true }
+chrono = { version = "0.4.19", optional = true, default-features = false, features = ["clock", "std"] }
 chrono-tz = { version = "0.6.1", optional = true }
-=======
-chrono = { version = "0.4.19", optional = true, default-features = false, features = ["clock", "std"] }
-chrono-tz = { version = "0.5.3", optional = true }
->>>>>>> 7238256d
 hashbrown = { version = "0.12.0", optional = true }
 iso8601-duration = { version = "0.1.0", optional = true }
 log = { version = "0.4.14", optional = true }
